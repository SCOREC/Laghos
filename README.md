               __                __
              / /   ____  ____  / /_  ____  _____
             / /   / __ `/ __ `/ __ \/ __ \/ ___/
            / /___/ /_/ / /_/ / / / / /_/ (__  )
           /_____/\__,_/\__, /_/ /_/\____/____/
                       /____/

        High-order Lagrangian Hydrodynamics Miniapp


## Purpose

**Laghos** (LAGrangian High-Order Solver) is a miniapp that solves the
time-dependent Euler equations of compressible gas dynamics in a moving
Lagrangian frame using unstructured high-order finite element spatial
discretization and explicit high-order time-stepping.

Laghos is based on the discretization method described in the following article:

> V. Dobrev, Tz. Kolev and R. Rieben,<br>
> [High-order curvilinear finite element methods for Lagrangian hydrodynamics](https://doi.org/10.1137/120864672), <br>
> *SIAM Journal on Scientific Computing*, (34) 2012, pp.B606–B641.

Laghos captures the basic structure of many other compressible shock
hydrocodes, including the [BLAST code](http://llnl.gov/casc/blast) at
[Lawrence Livermore National Laboratory](http://llnl.gov). The miniapp
is built on top of a general discretization library, [MFEM](http://mfem.org),
thus separating the pointwise physics from finite element and meshing concerns.

The Laghos miniapp is part of the [CEED software suite](http://ceed.exascaleproject.org/software),
a collection of software benchmarks, miniapps, libraries and APIs for
efficient exascale discretizations based on high-order finite element
and spectral element methods. See http://github.com/ceed for more
information and source code availability.

The CEED research is supported by the [Exascale Computing Project](https://exascaleproject.org/exascale-computing-project)
(17-SC-20-SC), a collaborative effort of two U.S. Department of Energy
organizations (Office of Science and the National Nuclear Security
Administration) responsible for the planning and preparation of a
[capable exascale ecosystem](https://exascaleproject.org/what-is-exascale),
including software, applications, hardware, advanced system engineering and early
testbed platforms, in support of the nation’s exascale computing imperative.

## Characteristics

In each time step, the problem is ultimately formulated as solving a big system
of ordinary differential equations (ODE) for the unknown (high-order) velocity,
internal energy and mesh nodes (position). The left-hand side of this ODE is
controlled by *mass matrices* (one for velocity and one for energy), while the
right-hand side is constructed from a *force matrix*.

Laghos supports two options for deriving and solving the ODE system, namely the
*full assembly* and the *partial assembly* methods. Partial assembly is the main
algorithm of interest for high orders. For low orders (e.g. 2nd order in 3D),
both algorithms are of interest.

The full assembly options relies on constructing and utilizing global mass and
force matrices stored in compressed sparse row (CSR) format.

The [partial assembly](http://ceed.exascaleproject.org/ceed-code) option defines
only the local action of those matrices, which is then used to perform all
necessary operations. As the local action is defined by utilizing the tensor
structure of the finite element spaces, the amount of data storage, memory
transfers, and FLOPs are lower (especially for higher orders).

Other computational motives in Laghos include the following:

- Support for unstructured meshes, in 2D and 3D, with quadrilateral and
  hexahedral elements (triangular and tetrahedral elements can also be used, but
  with the less efficient full assembly option). Serial and parallel mesh
  refinement options can be set via a command-line flag.
- Explicit time-stepping loop with a variety of time integrator options. Laghos
  supports Runge-Kutta ODE solvers of orders 1, 2, 3, 4 and 6.
- Continuous and discontinuous high-order finite element discretization spaces
  of runtime-specified order.
- Moving (high-order) meshes.
- Separation between the assembly and the quadrature point-based computations.
- Point-wise definition of mesh size, time-step estimate and artificial
  viscosity coefficient.
- Constant-in-time velocity mass operator that is inverted iteratively on
  each time step. This is an example of an operator that is prepared once (fully
  or partially assembled), but is applied many times. The application cost is
  dominant for this operator.
- Time-dependent force matrix that is prepared every time step (fully or
  partially assembled) and is applied just twice per "assembly". Both the
  preparation and the application costs are important for this operator.
- Domain-decomposed MPI parallelism.
- Optional in-situ visualization with [GLVis](http:/glvis.org) and data output
  for visualization / data analysis with [VisIt](http://visit.llnl.gov).

## Code Structure

- The file `laghos.cpp` contains the main driver with the time integration loop
  starting around line 310.
- In each time step, the ODE system of interest is constructed and solved by
  the class `LagrangianHydroOperator`, defined around line 258 of `laghos.cpp`
  and implemented in files `laghos_solver.hpp` and `laghos_solver.cpp`.
- All quadrature-based computations are performed in the function
  `LagrangianHydroOperator::UpdateQuadratureData` in `laghos_solver.cpp`.
- Depending on the chosen option (`-pa` for partial assembly or `-fa` for full
  assembly), the function `LagrangianHydroOperator::Mult` uses the corresponding
  method to construct and solve the final ODE system.
- The full assembly computations for all mass matrices are performed by the MFEM
  library, e.g., classes `MassIntegrator` and `VectorMassIntegrator`.  Full
  assembly of the ODE's right hand side is performed by utilizing the class
  `ForceIntegrator` defined in `laghos_assembly.hpp`.
- The partial assembly computations are performed by the classes
  `ForcePAOperator` and `MassPAOperator` defined in `laghos_assembly.hpp`.
- When partial assembly is used, the main computational kernels are the
  `Mult*` functions of the classes `MassPAOperator` and `ForcePAOperator`
  implemented in file `laghos_assembly.cpp`. These functions have specific
  versions for quadrilateral and hexahedral elements.
- The orders of the velocity and position (continuous kinematic space)
  and the internal energy (discontinuous thermodynamic space) are given
  by the `-ov` and `-ot` input parameters, respectively.

## Building

Laghos has the following external dependencies:

- *hypre*, used for parallel linear algebra, we recommend version 2.10.0b<br>
   https://computation.llnl.gov/casc/hypre/software.html,

-  METIS, used for parallel domain decomposition (optional), we recommend [version 4.0.3](http://glaros.dtc.umn.edu/gkhome/fetch/sw/metis/OLD/metis-4.0.3.tar.gz) <br>
   http://glaros.dtc.umn.edu/gkhome/metis/metis/download

- MFEM, used for (high-order) finite element discretization, its GitHub master branch <br>
  https://github.com/mfem/mfem

To build the miniapp, first download *hypre* and METIS from the links above
and put everything on the same level as Laghos:
```sh
~> ls
Laghos/ hypre-2.10.0b.tar.gz   metis-4.0.tar.gz
```

Build *hypre*:
```sh
~> tar -zxvf hypre-2.10.0b.tar.gz
~> cd hypre-2.10.0b/src/
~/hypre-2.10.0b/src> ./configure --disable-fortran
~/hypre-2.10.0b/src> make -j
~/hypre-2.10.0b/src> cd ../..
```

Build METIS:
```sh
~> tar -zxvf metis-4.0.3.tar.gz
~> cd metis-4.0.3
~/metis-4.0.3> make
~/metis-4.0.3> cd ..
~> ln -s metis-4.0.3 metis-4.0
```

Clone and build the parallel version of MFEM:
```sh
~> git clone git@github.com:mfem/mfem.git ./mfem
~> cd mfem/
~/mfem> make parallel -j
~/mfem> cd ..
```

Build Laghos
```sh
~> cd Laghos/
~> make
```

For more details, see the [MFEM building page](http://mfem.org/building/).

## Running

#### Sedov blast

The main problem of interest for Laghos is the Sedov blast wave (`-p 1`) with
partial assembly option (`-pa`).

Some sample runs in 2D and 3D respectively are:
```sh
mpirun -np 8 laghos -p 1 -m data/square01_quad.mesh -rs 3 -tf 0.8 -no-vis -pa
mpirun -np 8 laghos -p 1 -m data/cube01_hex.mesh -rs 2 -tf 0.6 -no-vis -pa
```

The latter produces the following density plot (when run with `-vis` instead of `-no-vis`)

![Sedov blast image](data/sedov.png)

#### Taylor-Green vortex

Laghos includes also a smooth test problem, that exposes all the principal
computational kernels of the problem except for the artificial viscosity
evaluation.

Some sample runs in 2D and 3D respectively are:
```sh
mpirun -np 8 laghos -p 0 -m data/square01_quad.mesh -rs 3 -tf 0.5 -no-vis -pa
mpirun -np 8 laghos -p 0 -m data/cube01_hex.mesh -rs 1 -cfl 0.1 -tf 0.25 -no-vis -pa
```

The latter produces the following velocity magnitude plot (when run with `-vis` instead of `-no-vis`)

![Taylor-Green image](data/tg.png)

#### Triple-point problem

Well known three-material problem combines shock waves and vorticity,
thus examining the complex computational abilities of Laghos.

Some sample runs in 2D and 3D respectively are:
```sh
mpirun -np 8 laghos -p 3 -m data/rectangle01_quad.mesh -rs 2 -tf 2.5 -cfl 0.025 -no-vis -pa
mpirun -np 8 laghos -p 3 -m data/box01_hex.mesh -rs 1 -tf 2.5 -cfl 0.05 -no-vis -pa
```

The latter produces the following specific internal energy plot (when run with `-vis` instead of `-no-vis`)

![Triple-point image](data/tp.png)

## Verification of Results

To make sure the results are correct, we tabulate reference final iterations
<<<<<<< HEAD
(`step`), time steps (`dt`) and energies (`|e|`) for the nine runs listed above:

1. `mpirun -np 8 laghos -p 0 -m data/square01_quad.mesh -rs 3 -tf 0.5 -no-vis -pa`
2. `mpirun -np 8 laghos -p 0 -m data/cube01_hex.mesh -rs 1 -cfl 0.1 -tf 0.25 -no-vis -pa`
3. `mpirun -np 8 laghos -p 1 -m data/square01_quad.mesh -rs 3 -tf 0.8 -no-vis -pa`
4. `mpirun -np 8 laghos -p 1 -m data/cube01_hex.mesh -rs 2 -tf 0.6 -no-vis -pa`
5. `mpirun -np 8 laghos -p 2 -m data/square01_quad.mesh -rs 3 -tf 0.2 -no-vis -pa`
6. `mpirun -np 8 laghos -p 2 -m data/cube01_hex.mesh -rs 2 -tf 0.2 -no-vis -pa`
7. `mpirun -np 8 laghos -p 3 -m data/rectangle01_quad.mesh -rs 2 -tf 2.5 -cfl 0.025 -no-vis -pa`
8. `mpirun -np 8 laghos -p 3 -m data/box01_hex.mesh -rs 1 -tf 2.5 -cfl 0.05 -no-vis -pa`
9. `mpirun -np 8 laghos -p 2 -m data/segment01.mesh -rs 5 -tf 0.2 -no-vis -fa`

| run | `step` | `dt` | `e` |
| --- | ------ | ---- | --- |
|  1. |  669 | 0.000165 | 49.5731419667 |
|  2. |  457 | 0.000152 | 3389.9229830873 |
|  3. |  858 | 0.001490 | 46.5170240752 |
|  4. |  444 | 0.001282 | 134.0791900734 |
|  5. |  189 | 0.000828 | 90.5693239297 |
|  6. |   88 | 0.001330 | 180.3322076124 |
|  7. | 4838 | 0.000082 | 147.2702831937 |
|  8. |  963 | 0.002288 | 149.6924808167 |
|  9. |  786 | 0.000063 | 32.0119747315 |
=======
(`step`), time steps (`dt`) and energies (`|e|`) for the four runs listed above:

1. `mpirun -np 8 laghos -p 1 -m data/square01_quad.mesh -rs 3 -tf 0.8 -no-vis -pa`
2. `mpirun -np 8 laghos -p 1 -m data/cube01_hex.mesh -rs 2 -tf 0.6 -no-vis -pa`
3. `mpirun -np 8 laghos -p 0 -m data/square01_quad.mesh -rs 3 -tf 0.75 -no-vis -pa`
4. `mpirun -np 8 laghos -p 0 -m data/cube01_hex.mesh -rs 1 -tf 0.75 -no-vis -pa`

| run | `step` | `dt` | `e` |
| --- | ------ | ---- | --- |
|  1. | 1150 | 0.002271 | 46.3055694447   |
|  2. | 561  | 0.000360 | 134.0937837800  |
|  3. | 339  | 0.000702 | 49.6955373474   |
|  4. | 1041 | 0.000121 | 3390.9635545472 |
>>>>>>> e172f818

An implementation is considered valid if the final energy values are all within
round-off distance from the above reference values.

## Contact
You can reach the Laghos team by emailing laghos@llnl.gov or by leaving a
comment in the [issue tracker](https://github.com/CEED/Laghos/issues).

## Copyright

The following copyright applies to each file in the CEED software suite,
unless otherwise stated in the file:

> Copyright (c) 2017, Lawrence Livermore National Security, LLC. Produced at the
> Lawrence Livermore National Laboratory. LLNL-CODE-734707. All Rights reserved.

See files LICENSE and NOTICE for details.<|MERGE_RESOLUTION|>--- conflicted
+++ resolved
@@ -219,11 +219,10 @@
 ## Verification of Results
 
 To make sure the results are correct, we tabulate reference final iterations
-<<<<<<< HEAD
 (`step`), time steps (`dt`) and energies (`|e|`) for the nine runs listed above:
 
-1. `mpirun -np 8 laghos -p 0 -m data/square01_quad.mesh -rs 3 -tf 0.5 -no-vis -pa`
-2. `mpirun -np 8 laghos -p 0 -m data/cube01_hex.mesh -rs 1 -cfl 0.1 -tf 0.25 -no-vis -pa`
+1. `mpirun -np 8 laghos -p 0 -m data/square01_quad.mesh -rs 3 -tf 0.75 -no-vis -pa`
+2. `mpirun -np 8 laghos -p 0 -m data/cube01_hex.mesh -rs 1 -tf 0.75 -no-vis -pa`
 3. `mpirun -np 8 laghos -p 1 -m data/square01_quad.mesh -rs 3 -tf 0.8 -no-vis -pa`
 4. `mpirun -np 8 laghos -p 1 -m data/cube01_hex.mesh -rs 2 -tf 0.6 -no-vis -pa`
 5. `mpirun -np 8 laghos -p 2 -m data/square01_quad.mesh -rs 3 -tf 0.2 -no-vis -pa`
@@ -234,30 +233,15 @@
 
 | run | `step` | `dt` | `e` |
 | --- | ------ | ---- | --- |
-|  1. |  669 | 0.000165 | 49.5731419667 |
-|  2. |  457 | 0.000152 | 3389.9229830873 |
-|  3. |  858 | 0.001490 | 46.5170240752 |
-|  4. |  444 | 0.001282 | 134.0791900734 |
-|  5. |  189 | 0.000828 | 90.5693239297 |
-|  6. |   88 | 0.001330 | 180.3322076124 |
-|  7. | 4838 | 0.000082 | 147.2702831937 |
-|  8. |  963 | 0.002288 | 149.6924808167 |
-|  9. |  786 | 0.000063 | 32.0119747315 |
-=======
-(`step`), time steps (`dt`) and energies (`|e|`) for the four runs listed above:
-
-1. `mpirun -np 8 laghos -p 1 -m data/square01_quad.mesh -rs 3 -tf 0.8 -no-vis -pa`
-2. `mpirun -np 8 laghos -p 1 -m data/cube01_hex.mesh -rs 2 -tf 0.6 -no-vis -pa`
-3. `mpirun -np 8 laghos -p 0 -m data/square01_quad.mesh -rs 3 -tf 0.75 -no-vis -pa`
-4. `mpirun -np 8 laghos -p 0 -m data/cube01_hex.mesh -rs 1 -tf 0.75 -no-vis -pa`
-
-| run | `step` | `dt` | `e` |
-| --- | ------ | ---- | --- |
-|  1. | 1150 | 0.002271 | 46.3055694447   |
-|  2. | 561  | 0.000360 | 134.0937837800  |
-|  3. | 339  | 0.000702 | 49.6955373474   |
-|  4. | 1041 | 0.000121 | 3390.9635545472 |
->>>>>>> e172f818
+|  1. |  339 | 0.000702 | 49.6955373474   |
+|  2. | 1041 | 0.000121 | 3390.9635545472 |
+|  3. | 1150 | 0.002271 | 46.3055694447   |
+|  4. |  561 | 0.000360 | 134.0937837800  |
+|  5. |  189 | 0.000828 | 90.5693239297   |
+|  6. |   88 | 0.001330 | 180.3322076124  |
+|  7. | 4838 | 0.000082 | 147.2702831937  |
+|  8. |  963 | 0.002288 | 149.6924808167  |
+|  9. |  786 | 0.000063 | 32.0119747315   |
 
 An implementation is considered valid if the final energy values are all within
 round-off distance from the above reference values.
